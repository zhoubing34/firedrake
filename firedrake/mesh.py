--- conflicted
+++ resolved
@@ -854,15 +854,9 @@
         for (b, v), entities in iteritems(entity_dofs):
             entity_offset[b] += len(entities[0])
 
-<<<<<<< HEAD
-        dof_offset = np.zeros(ndofs, dtype=np.int32)
+        dof_offset = np.zeros(ndofs, dtype=IntType)
         for (b, v), entities in iteritems(entity_dofs):
             for dof_indices in itervalues(entities):
-=======
-        dof_offset = np.zeros(ndofs, dtype=IntType)
-        for (b, v), entities in entity_dofs.iteritems():
-            for dof_indices in entities.itervalues():
->>>>>>> 33995cc6
                 for i in dof_indices:
                     dof_offset[i] = entity_offset[b]
         return dof_offset
